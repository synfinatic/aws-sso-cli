--- conflicted
+++ resolved
@@ -161,11 +161,7 @@
 		if err = runCtx.Kctx.Run(&runCtx); err != nil {
 			log.Fatal(err.Error())
 		}
-<<<<<<< HEAD
-		return
-=======
 		return // don't do anything else
->>>>>>> 2f418659
 	}
 
 	// Load the config file
